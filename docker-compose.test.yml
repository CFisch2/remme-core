# Copyright 2018 REMME
#
# Licensed under the Apache License, Version 2.0 (the "License");
# you may not use this file except in compliance with the License.
# You may obtain a copy of the License at
#
#     http://www.apache.org/licenses/LICENSE-2.0
#
# Unless required by applicable law or agreed to in writing, software
# distributed under the License is distributed on an "AS IS" BASIS,
# WITHOUT WARRANTIES OR CONDITIONS OF ANY KIND, either express or implied.
# See the License for the specific language governing permissions and
# limitations under the License.
# ------------------------------------------------------------------------

version: '2.1'

services:
  tests:
    build:
      context: processor/
    expose:
      - 4004
    volumes:
      - ./processor:/processor
    entrypoint: python3 -m processor.tests
    stop_signal: SIGKILL
    environment:
      TEST_BIND: "tcp://eth0:4004"
      PACKAGE_LOCATION: '/processor'


  remme-transaction-processor:
    build:
      context: processor/
    volumes:
<<<<<<< HEAD
      - ./processor/shared:/shared
    entrypoint: |
      python3 -m processor tcp://tests:4004
=======
      - ./processor:/processor
    environment:
      PACKAGE_LOCATION: '/processor'
    entrypoint: python3 -m processor.remme_transaction_processor tcp://validator:4004
>>>>>>> 562bdcba
<|MERGE_RESOLUTION|>--- conflicted
+++ resolved
@@ -34,13 +34,7 @@
     build:
       context: processor/
     volumes:
-<<<<<<< HEAD
-      - ./processor/shared:/shared
-    entrypoint: |
-      python3 -m processor tcp://tests:4004
-=======
       - ./processor:/processor
     environment:
       PACKAGE_LOCATION: '/processor'
-    entrypoint: python3 -m processor.remme_transaction_processor tcp://validator:4004
->>>>>>> 562bdcba
+    entrypoint: python3 -m processor.remme_transaction_processor tcp://validator:4004
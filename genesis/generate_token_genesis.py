# Copyright 2018 REMME
#
# Licensed under the Apache License, Version 2.0 (the "License");
# you may not use this file except in compliance with the License.
# You may obtain a copy of the License at
#
#     http://www.apache.org/licenses/LICENSE-2.0
#
# Unless required by applicable law or agreed to in writing, software
# distributed under the License is distributed on an "AS IS" BASIS,
# WITHOUT WARRANTIES OR CONDITIONS OF ANY KIND, either express or implied.
# See the License for the specific language governing permissions and
# limitations under the License.
# ------------------------------------------------------------------------

import argparse
import hashlib
import time
from remme.protos.token_pb2 import Genesis, TokenPayload
from remme.token.token_handler import TokenHandler
from sawtooth_sdk.protobuf.transaction_pb2 import Transaction
from sawtooth_sdk.protobuf.transaction_pb2 import TransactionHeader
from sawtooth_sdk.protobuf.batch_pb2 import Batch
from sawtooth_sdk.protobuf.batch_pb2 import BatchHeader
from sawtooth_sdk.protobuf.batch_pb2 import BatchList
from remme.shared.exceptions import ClientException
from sawtooth_signing import CryptoFactory
from sawtooth_signing import ParseError
from sawtooth_signing import create_context
from sawtooth_signing.secp256k1 import Secp256k1PrivateKey
from remme.settings import PUB_KEY_FILE, PRIV_KEY_FILE

# HOW TO RUN
# 1. In shell generate needed key `sawtooth keygen key`
# 2. python3 genesis/generate_token_genesis.py <token supply>
from remme.shared.basic_client import _sha512

OUTPUT_SH = 'genesis/token-proposal.sh'
OUTPUT_BATCH = '/root/genesis/token-proposal.batch'

if __name__ == '__main__':
    parser = argparse.ArgumentParser(description='File with a public key to assign initial supply.')
    parser.add_argument('token_supply')
    args = parser.parse_args()

    genesis = Genesis()
    genesis.total_supply = int(args.token_supply)

    payload = TokenPayload()
    payload.method = TokenPayload.GENESIS
    payload.data = genesis.SerializeToString()

    handler = TokenHandler()

    try:
        with open(PRIV_KEY_FILE) as fd:
            private_key_str = fd.read().strip()
            fd.close()
    except OSError as err:
        raise ClientException(
            'Failed to read private key: {}'.format(str(err)))

    try:
        private_key = Secp256k1PrivateKey.from_hex(private_key_str)
    except ParseError as e:
        raise ClientException(
            'Unable to load private key: {}'.format(str(e)))

    signer = CryptoFactory(create_context('secp256k1')).new_signer(private_key)

    zero_address = handler.namespaces[-1] + '0' * 64
    target_address = handler.make_address(signer.get_public_key().as_hex())

<<<<<<< HEAD
=======
    print('Issuing tokens to address {}'.format(target_address))

>>>>>>> 69c4a788
    addresses_input_output = [zero_address, target_address]

    transaction_header = TransactionHeader(
        signer_public_key=signer.get_public_key().as_hex(),
        family_name=handler.family_name,
        family_version=handler.family_versions[-1],
        inputs=addresses_input_output,
        outputs=addresses_input_output,
        dependencies=[],
        payload_sha512=_sha512(payload.SerializeToString()),
        batcher_public_key=signer.get_public_key().as_hex(),
        nonce=time.time().hex().encode()
    ).SerializeToString()

    transaction_signature = signer.sign(transaction_header)

    transaction = Transaction(
        header=transaction_header,
        payload=payload.SerializeToString(),
        header_signature=transaction_signature
    )

    batch_header = BatchHeader(
        signer_public_key=signer.get_public_key().as_hex(),
        transaction_ids=[transaction_signature]
    ).SerializeToString()

    batch_signature = signer.sign(batch_header)

    batch = Batch(
        header=batch_header,
        transactions=[transaction],
        header_signature=batch_signature)

    batch_list = BatchList(batches=[batch])

    batch_file = open(OUTPUT_BATCH, 'wb')
    batch_file.write(batch_list.SerializeToString())
    batch_file.close()<|MERGE_RESOLUTION|>--- conflicted
+++ resolved
@@ -17,6 +17,7 @@
 import hashlib
 import time
 from remme.protos.token_pb2 import Genesis, TokenPayload
+from remme.token.token_client import TokenClient
 from remme.token.token_handler import TokenHandler
 from sawtooth_sdk.protobuf.transaction_pb2 import Transaction
 from sawtooth_sdk.protobuf.transaction_pb2 import TransactionHeader
@@ -71,46 +72,11 @@
     zero_address = handler.namespaces[-1] + '0' * 64
     target_address = handler.make_address(signer.get_public_key().as_hex())
 
-<<<<<<< HEAD
-=======
     print('Issuing tokens to address {}'.format(target_address))
 
->>>>>>> 69c4a788
     addresses_input_output = [zero_address, target_address]
 
-    transaction_header = TransactionHeader(
-        signer_public_key=signer.get_public_key().as_hex(),
-        family_name=handler.family_name,
-        family_version=handler.family_versions[-1],
-        inputs=addresses_input_output,
-        outputs=addresses_input_output,
-        dependencies=[],
-        payload_sha512=_sha512(payload.SerializeToString()),
-        batcher_public_key=signer.get_public_key().as_hex(),
-        nonce=time.time().hex().encode()
-    ).SerializeToString()
-
-    transaction_signature = signer.sign(transaction_header)
-
-    transaction = Transaction(
-        header=transaction_header,
-        payload=payload.SerializeToString(),
-        header_signature=transaction_signature
-    )
-
-    batch_header = BatchHeader(
-        signer_public_key=signer.get_public_key().as_hex(),
-        transaction_ids=[transaction_signature]
-    ).SerializeToString()
-
-    batch_signature = signer.sign(batch_header)
-
-    batch = Batch(
-        header=batch_header,
-        transactions=[transaction],
-        header_signature=batch_signature)
-
-    batch_list = BatchList(batches=[batch])
+    batch_list = TokenClient()._make_batch_list(signer, payload, addresses_input_output)
 
     batch_file = open(OUTPUT_BATCH, 'wb')
     batch_file.write(batch_list.SerializeToString())

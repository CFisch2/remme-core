--- conflicted
+++ resolved
@@ -70,13 +70,9 @@
 
     zero_address = handler.namespaces[-1] + '0' * 64
     target_address = handler.make_address(signer.get_public_key().as_hex())
-<<<<<<< HEAD
-    print(target_address)
-=======
 
     print('Issuing tokens to address {}'.format(target_address))
 
->>>>>>> 1e2588f0
     addresses_input_output = [zero_address, target_address]
 
     transaction_header = TransactionHeader(
